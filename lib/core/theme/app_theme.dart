import 'package:flutter/material.dart';
import 'package:google_fonts/google_fonts.dart';

class AppColors {
  static const Color primaryGold = Color(0xFFD4AF37);
  static const Color secondaryBeige = Color(0xFFF5F5DC);
  static const Color accentCream = Color(0xFFFAF0E6);
  static const Color textDark = Color(0xFF2C2C2C);
  static const Color textSecondary = Color(0xFF6B6B6B);
  static const Color backgroundWhite = Color(0xFFFFFFF8);
  static const Color dividerLight = Color(0xFFE8E8E8);
  static const Color errorRed = Color(0xFFE57373);
  static const Color successGreen = Color(0xFF81C784);
<<<<<<< HEAD
  static const Color backgroundGrey = Color(0xFFF0F0F0);
  static const Color textPrimary = Color(0xFF212121);
=======
  
  // New colors for gradient backgrounds inspired by template
  static const Color gradientStart = Color(0xFF8B6914); // Darker gold
  static const Color gradientMiddle = Color(0xFFD4AF37); // Primary gold
  static const Color gradientEnd = Color(0xFFF5E6B8); // Light gold
  static const Color cardOverlay = Color(0xFFFFFFFF);
  static const Color textLight = Color(0xFFFFFFFF);
  
  // Template-inspired gradient for main background
  static LinearGradient get primaryGradient => const LinearGradient(
    begin: Alignment.topLeft,
    end: Alignment.bottomRight,
    colors: [
      gradientStart,
      gradientMiddle,
      gradientEnd,
    ],
    stops: [0.0, 0.5, 1.0],
  );
  
  // Card background gradient
  static LinearGradient get cardGradient => LinearGradient(
    begin: Alignment.topLeft,
    end: Alignment.bottomRight,
    colors: [
      cardOverlay.withOpacity(0.95),
      cardOverlay.withOpacity(0.85),
    ],
  );
>>>>>>> 11bbdf27
}

class AppTheme {
  static ThemeData get lightTheme {
    return ThemeData(
      useMaterial3: true,
      primaryColor: AppColors.primaryGold,
      scaffoldBackgroundColor: AppColors.backgroundWhite,
      colorScheme: ColorScheme.fromSeed(
        seedColor: AppColors.primaryGold,
        brightness: Brightness.light,
        primary: AppColors.primaryGold,
        secondary: AppColors.secondaryBeige,
        surface: AppColors.backgroundWhite,
        onSurface: AppColors.textDark,
      ),

      // Typography
      textTheme: TextTheme(
        // Headlines use Playfair Display (Serif)
        headlineLarge: GoogleFonts.playfairDisplay(
          fontSize: 32,
          fontWeight: FontWeight.bold,
          color: AppColors.textDark,
          height: 1.2,
        ),
        headlineMedium: GoogleFonts.playfairDisplay(
          fontSize: 28,
          fontWeight: FontWeight.bold,
          color: AppColors.textDark,
          height: 1.3,
        ),
        headlineSmall: GoogleFonts.playfairDisplay(
          fontSize: 24,
          fontWeight: FontWeight.w600,
          color: AppColors.textDark,
          height: 1.3,
        ),

        // Body text uses Lato (Sans-Serif)
        bodyLarge: GoogleFonts.lato(
          fontSize: 16,
          fontWeight: FontWeight.normal,
          color: AppColors.textDark,
          height: 1.5,
        ),
        bodyMedium: GoogleFonts.lato(
          fontSize: 14,
          fontWeight: FontWeight.normal,
          color: AppColors.textDark,
          height: 1.5,
        ),
        bodySmall: GoogleFonts.lato(
          fontSize: 12,
          fontWeight: FontWeight.normal,
          color: AppColors.textSecondary,
          height: 1.4,
        ),

        // Labels
        labelLarge: GoogleFonts.lato(
          fontSize: 14,
          fontWeight: FontWeight.w600,
          color: AppColors.textDark,
          height: 1.4,
        ),
        labelMedium: GoogleFonts.lato(
          fontSize: 12,
          fontWeight: FontWeight.w500,
          color: AppColors.textSecondary,
          height: 1.4,
        ),
      ),

      // App Bar Theme
      appBarTheme: AppBarTheme(
        backgroundColor: AppColors.backgroundWhite,
        foregroundColor: AppColors.textDark,
        elevation: 0,
        titleTextStyle: GoogleFonts.playfairDisplay(
          fontSize: 20,
          fontWeight: FontWeight.w600,
          color: AppColors.textDark,
        ),
        centerTitle: true,
      ),

      // Elevated Button Theme
      elevatedButtonTheme: ElevatedButtonThemeData(
        style: ElevatedButton.styleFrom(
          backgroundColor: AppColors.primaryGold,
          foregroundColor: Colors.white,
          textStyle: GoogleFonts.lato(
            fontSize: 16,
            fontWeight: FontWeight.w600,
          ),
          padding: const EdgeInsets.symmetric(horizontal: 32, vertical: 16),
          shape: RoundedRectangleBorder(
            borderRadius: BorderRadius.circular(12),
          ),
          elevation: 2,
        ),
      ),

      // Text Button Theme
      textButtonTheme: TextButtonThemeData(
        style: TextButton.styleFrom(
          foregroundColor: AppColors.primaryGold,
          textStyle: GoogleFonts.lato(
            fontSize: 14,
            fontWeight: FontWeight.w600,
          ),
          padding: const EdgeInsets.symmetric(horizontal: 16, vertical: 12),
        ),
      ),

      // Input Decoration Theme
      inputDecorationTheme: InputDecorationTheme(
        filled: true,
        fillColor: AppColors.accentCream,
        border: OutlineInputBorder(
          borderRadius: BorderRadius.circular(12),
          borderSide: BorderSide.none,
        ),
        enabledBorder: OutlineInputBorder(
          borderRadius: BorderRadius.circular(12),
          borderSide: BorderSide(color: AppColors.dividerLight),
        ),
        focusedBorder: OutlineInputBorder(
          borderRadius: BorderRadius.circular(12),
          borderSide: BorderSide(color: AppColors.primaryGold, width: 2),
        ),
        labelStyle: GoogleFonts.lato(
          color: AppColors.textSecondary,
          fontSize: 14,
        ),
        hintStyle: GoogleFonts.lato(
          color: AppColors.textSecondary,
          fontSize: 14,
        ),
        contentPadding:
            const EdgeInsets.symmetric(horizontal: 16, vertical: 16),
      ),

      // Card Theme
      cardTheme: CardThemeData(
        color: AppColors.backgroundWhite,
        elevation: 2,
        shape: RoundedRectangleBorder(
          borderRadius: BorderRadius.circular(16),
        ),
        margin: const EdgeInsets.all(8),
      ),

      // Divider Theme
      dividerTheme: const DividerThemeData(
        color: AppColors.dividerLight,
        thickness: 1,
        space: 20,
      ),
    );
  }
}

class AppSpacing {
  static const double xs = 4.0;
  static const double sm = 8.0;
  static const double md = 16.0;
  static const double lg = 24.0;
  static const double xl = 32.0;
  static const double xxl = 48.0;
}

class AppBorderRadius {
  static const double small = 8.0;
  static const double medium = 12.0;
  static const double large = 16.0;
  static const double xLarge = 24.0;
}<|MERGE_RESOLUTION|>--- conflicted
+++ resolved
@@ -11,10 +11,6 @@
   static const Color dividerLight = Color(0xFFE8E8E8);
   static const Color errorRed = Color(0xFFE57373);
   static const Color successGreen = Color(0xFF81C784);
-<<<<<<< HEAD
-  static const Color backgroundGrey = Color(0xFFF0F0F0);
-  static const Color textPrimary = Color(0xFF212121);
-=======
   
   // New colors for gradient backgrounds inspired by template
   static const Color gradientStart = Color(0xFF8B6914); // Darker gold
@@ -44,7 +40,6 @@
       cardOverlay.withOpacity(0.85),
     ],
   );
->>>>>>> 11bbdf27
 }
 
 class AppTheme {
