--- conflicted
+++ resolved
@@ -13,12 +13,9 @@
 import 'features/profile/providers/profile_provider.dart';
 import 'features/matching/providers/matching_provider.dart';
 import 'features/chat/providers/chat_provider.dart';
-<<<<<<< HEAD
 import 'features/notifications/providers/notification_provider.dart';
-=======
 import 'features/admin/providers/admin_auth_provider.dart';
 import 'features/admin/providers/admin_provider.dart';
->>>>>>> 1a633ec7
 
 void main() async {
   WidgetsFlutterBinding.ensureInitialized();
@@ -58,17 +55,11 @@
         }),
         ChangeNotifierProvider(create: (_) => ChatProvider()),
         ChangeNotifierProvider(create: (_) => LocationService()),
-<<<<<<< HEAD
         ChangeNotifierProvider(
           create: (_) => NotificationProvider()
             ..loadNotificationSettings()
             ..loadNotifications().catchError((e) => print('Failed to load notifications: $e')),
         ),
-=======
-        // Admin providers
-        ChangeNotifierProvider(create: (_) => AdminAuthProvider()),
-        ChangeNotifierProvider(create: (_) => AdminProvider()),
->>>>>>> 1a633ec7
       ],
       child: MaterialApp.router(
         title: 'GoldWen',
